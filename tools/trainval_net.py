--- conflicted
+++ resolved
@@ -87,16 +87,9 @@
 
   print('{:d} roidb entries'.format(len(roidb)))
 
-<<<<<<< HEAD
-
+  # dataset = roiLoader(roidb, imdb.num_classes)
   dataset = roibatchLoader(roidb, imdb.num_classes)
-  dataloader = torch.utils.data.DataLoader(dataset, batch_size=64,
-=======
-  # dataset = roiLoader(roidb, imdb.num_classes)
-  dataset = roibatchLoader(roidb, imdb.num_classes)  
-  dataloader = torch.utils.data.DataLoader(dataset, batch_size=8,
->>>>>>> 121996d4
-                            shuffle=False, num_workers=5)
+  dataloader = torch.utils.data.DataLoader(dataset, batch_size=8, shuffle=False, num_workers=5)
 
   # initilize the tensor holder here.
   im_data = torch.FloatTensor(1)
